import asyncio
from typing import Optional
from logging import getLogger

import aiohttp

from .decorator import strict_literal
from .http import KoreanbotsRequester
from .model import KoreanbotsBot, KoreanbotsUser
from .typing import Client, WidgetStyle, WidgetType

log = getLogger(__name__)


class Koreanbots(KoreanbotsRequester):
    def __init__(
        self,
        client: Optional[Client] = None,
        api_key: Optional[str] = None,
        loop: Optional[asyncio.AbstractEventLoop] = None,
        session: Optional[aiohttp.ClientSession] = None,
        task: bool = False,
        shard: bool = False,
    ) -> None:
        self.client = client
<<<<<<< HEAD
        super().__init__(api_key, loop, session)
=======
        self.shard = shard
        super().__init__(api_key, loop=loop)
>>>>>>> 5f6d40c0

        if task and client:
            self.loop = loop or client.loop
            self.loop.create_task(self.tasks_send_guildcount())

    async def tasks_send_guildcount(self) -> None:
        if not self.client:
            raise RuntimeError("Client Not Found")

        await self.client.wait_until_ready()

        while not self.client.is_closed():
            kwargs = {"servers": len(self.client.guilds)}
            if self.shard:
                kwargs.update({"shards": self.client.shard_count})
            log.info("Send")
            await self.guildcount(self.client.user.id, **kwargs)
            log.info("Complete i will sleep")
            await asyncio.sleep(1800)

    async def guildcount(self, bot_id: int, **kwargs:Optional[int]) -> None:
        await self.post_update_bot_info(bot_id, kwargs)

    async def userinfo(self, user_id: int) -> KoreanbotsUser:
        return KoreanbotsUser(**await self.get_user_info(user_id))

    async def botinfo(self, bot_id: int) -> KoreanbotsBot:
        return KoreanbotsBot(**await self.get_bot_info(bot_id))

    @strict_literal("widget_type")
    @strict_literal("style")
    async def widget(
        self,
        widget_type: WidgetType,
        bot_id: int,
        style: WidgetStyle = "flat",
        scale: float = 1.0,
        icon: bool = False,
    ) -> str:
        return await self.get_bot_widget_url(widget_type, bot_id, style, scale, icon)<|MERGE_RESOLUTION|>--- conflicted
+++ resolved
@@ -23,12 +23,8 @@
         shard: bool = False,
     ) -> None:
         self.client = client
-<<<<<<< HEAD
+        self.shard = shard
         super().__init__(api_key, loop, session)
-=======
-        self.shard = shard
-        super().__init__(api_key, loop=loop)
->>>>>>> 5f6d40c0
 
         if task and client:
             self.loop = loop or client.loop
